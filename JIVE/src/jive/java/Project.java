<<<<<<< HEAD
package jive.java;

import java.awt.Color;
import java.awt.image.BufferedImage;
import java.io.File;
import java.io.IOException;
import java.util.Stack;

import javax.imageio.ImageIO;

/**
 * Project consists of methods to edit BufferedImage objects and manage editing projects.
 * 
 * Image editing functions are extended from the ImageEditor class.
 * All editing functions return a newly-edited BufferedImage object.
 * 
 * Edited images can be saved to file or converted to different raster file formats.
 * 
 * Undo and redo functionality can be implemented using the stateHistory and undoHistory
 * variables to store BufferedImage objects in memory until a new project is opened or
 * the ImageEditor instance is destroyed.
 * 
 * @author Devon Hunter
 * @author Craig Vandeventer
 * @author Casey Brown
 *
 */
public class Project extends ImageEditor
{
	private File imageFile;
	private String fileExtension;
	private Stack<BufferedImage> stateHistory;
	private Stack<BufferedImage> undoHistory;	
	private boolean hasUnsavedChanges;
	
	/**
	 * Initializes state history, undo history, and hasUnsavedChanges
	 * @param A File object of the image to create a project from
	 */
	public Project(File imageFile) throws IOException
	{
		super(ImageIO.read(imageFile));
		
		this.imageFile = imageFile;
		
		fileExtension = findFileExtension(imageFile);				
		stateHistory = new Stack<BufferedImage>();
		undoHistory = new Stack<BufferedImage>();
		hasUnsavedChanges = false;
	}
	
	/**
	 * Saves the Project's BufferedImage object to disk
	 * This function overwrites the bufferedImage's original file.
	 * @return True if successful, false otherwise
	 */
	public boolean save()
	{
		try
		{
			ImageIO.write(bufferedImage, fileExtension, imageFile);
			hasUnsavedChanges = false;
			return true;
		}
		catch (Exception e)
		{
			e.printStackTrace();
		}
		return false;
	}
	
	/**
	 * Saves the Project's BufferedImage object to a new file.
	 * Images can be converted between JPG, PNG, BMP, and GIF.
	 * 
	 * The alpha channel is removed and the image is drawn to
	 * a white background if the new file type doesn't support transparency.
	 * 
	 * @param newFile The destination file of the bufferedImage
	 * @return True if successful, false otherwise.
	 */
	public boolean saveAs(File newFile)
	{
		String newFileExtension = findFileExtension(newFile);
		boolean hasAlphaChannel = bufferedImage.getColorModel().hasAlpha();
		
		try
		{
			if (hasAlphaChannel && (newFileExtension.equals("jpg") | newFileExtension.equals("bmp")))
			{				
				int width = bufferedImage.getWidth();
				int height = bufferedImage.getHeight();
				BufferedImage newImage = new BufferedImage(width, height, BufferedImage.TYPE_INT_RGB);
				newImage.createGraphics().drawImage(bufferedImage, 0, 0, Color.WHITE, null);
				
				ImageIO.write(newImage, newFileExtension, newFile);
				newImage.flush();
			}
			else
			{
				ImageIO.write(bufferedImage, newFileExtension, newFile);
			}
			
			hasUnsavedChanges = false;
			return true;
		}
		catch (Exception e)
		{
			e.printStackTrace();
		}
		return false;
	}
	
	/**
	 * This method reverts the bufferedImage object to its previous state.
	 * @return A javaFX Image of the previous state
	 */
	public BufferedImage undo()
	{
		undoHistory.push(bufferedImage);
		bufferedImage = stateHistory.pop();
		return bufferedImage;
	}
	
	/**
	 * This method reverts the bufferedImage object to its previous state.
	 * @return A javaFX Image of the previous state
	 */
	public BufferedImage redo()
	{
		stateHistory.push(bufferedImage);
		bufferedImage = undoHistory.pop();
		return bufferedImage;
	}
	
	/**
	 * Pushes the ImageEditor's current BufferedImage object onto a stack of previous states.
	 * This method should be called before every editing function for undo/redo functionality.
	 */
	public void storeState()
	{
		stateHistory.push(bufferedImage);
	}
	
	/**
	 * Checks if there are BufferedImage objects in the undoHistory stack
	 * @return True if the stack is empty, false otherwise.
	 */
	public boolean undoHistoryIsEmpty()
	{
		return undoHistory.isEmpty();
	}
	
	/**
	 * Checks if there are BufferedImage objects in the stateHistory stack
	 * @return True if the stack is empty, false otherwise.
	 */
	public boolean stateHistoryIsEmpty()
	{
		return stateHistory.isEmpty();
	}
	
	/**
	 * Check if the project has unsaved changes
	 * @return true if it has unsaved changes, false otherwise
	 */
	public boolean hasUnsavedChanges()
	{
		return hasUnsavedChanges;
	}
	
	/**
	 * Get the name of the file of the current project
	 * @return The file name as a string
	 */
	public String getName()
	{
		return imageFile.getName();
	}
	
	/**
	 * Toggle the hasUnsavedChanges variable
	 * @param unsavedChanges
	 */
	public void setHasUnsavedChanges(boolean unsavedChanges)
	{
		hasUnsavedChanges = unsavedChanges;
	}
	
	public String getFileExtension()
	{
		return fileExtension;
	}
	
	/**
	 * Gets the file extension of a file
	 * @param file A File object
	 * @return The extension of the file
	 */
	private String findFileExtension(File file)
	{
		String fileName = file.getName();
		int extensionIndex = fileName.lastIndexOf(".");
		String extension = fileName.substring(extensionIndex + 1);
		return extension;
	}
}
=======
package jive.java;

import java.awt.Color;
import java.awt.image.BufferedImage;
import java.awt.image.ColorConvertOp;
import java.io.File;
import java.io.IOException;
import java.util.Stack;

import javax.imageio.ImageIO;

//TODO: Large BufferedImages use a lot of memory (7680 x 1200 is about 36mb), it might be better to store editing history as strings
//		or limit undo/redo to some number of actions.

/**
 * Project consists of methods to edit BufferedImage objects and manage editing projects.
 * 
 * Image editing functions are extended from the ImageEditor class.
 * All editing functions return a newly-edited BufferedImage object.
 * 
 * Edited images can be saved to file or converted to different raster file formats.
 * Image saving functions use  ImageIO.write().
 * 
 * Undo and redo functionality can be implemented using the stateHistory and undoHistory
 * variables to store BufferedImage objects in memory until a new project is opened or
 * the ImageEditor instance is destroyed.
 * 
 * @author Devon Hunter
 * @author Craig Vandeventer
 * @author Casey Brown
 *
 */
public class Project extends ImageEditor
{
	private File imageFile;
	private Stack<BufferedImage> stateHistory;
	private Stack<BufferedImage> undoHistory;	
	private boolean hasUnsavedChanges;
	
	/**
	 * Initializes state history, undo history, and hasUnsavedChanges
	 * @param A File object of the image to create a project from
	 */
	public Project(File imageFile) throws IOException
	{
		super(ImageIO.read(imageFile));
		
		this.imageFile = imageFile;
		stateHistory = new Stack<BufferedImage>();
		undoHistory = new Stack<BufferedImage>();
		hasUnsavedChanges = false;
	}
	
	
	public boolean save()
	{
		try{
			ImageIO.write(bufferedImage,getFileExtension(imageFile),imageFile);
			hasUnsavedChanges=false;
			return true;
		}
		catch(Exception e){
			e.printStackTrace();
		}
		return false;
	}
	public String getFileExtension(File file) {
   		String name = file.getName();
    		int lastIndexOf = name.lastIndexOf(".");
   		if (lastIndexOf == -1) {
        		return ""; // empty extension
    		}
    		return name.substring(lastIndexOf+1);
	}
	

	public boolean saveAs(File newFile)
	{
		try{
			//imageFile=new File(fileName);
			if(getFileExtension(newFile)=="JPG" || getFileExtension(newFile)=="jpg") {
				// create a blank, RGB, same width and height, and a white background
				BufferedImage newBufferedImage = new BufferedImage(bufferedImage.getWidth(),
				bufferedImage.getHeight(), BufferedImage.TYPE_INT_RGB);
				newBufferedImage.createGraphics().drawImage(bufferedImage, 0, 0, Color.WHITE, null);
				//if (newBufferedImage.getColorModel().hasAlpha()) {
				//	newBufferedImage = dropAlphaChannel(newBufferedImage);
				//}
  				ImageIO.write(newBufferedImage, "jpg", newFile);
  				imageFile=newFile;
				//bufferedImage=convertColorspace(bufferedImage,BufferedImage.TYPE_INT_RGB);
					
  			}
			if(getFileExtension(newFile)=="BMP" || getFileExtension(newFile)=="bmp") {
				BufferedImage newBufferedImage = new BufferedImage(bufferedImage.getWidth(),
				bufferedImage.getHeight(), BufferedImage.TYPE_INT_RGB);
				newBufferedImage.createGraphics().drawImage(bufferedImage, 0, 0, Color.WHITE, null);
		  		ImageIO.write(newBufferedImage, "bmp", newFile);
		  		imageFile=newFile;
			
			}
			
			else {
			
				ImageIO.write(bufferedImage,getFileExtension(newFile),newFile);
				imageFile=newFile;
			}
			hasUnsavedChanges=false;
			return true;
		}
		catch(Exception e){
			e.printStackTrace();
		}
		return false;
		
	}
	
	public BufferedImage dropAlphaChannel(BufferedImage src) {
	     BufferedImage convertedImg = new BufferedImage(src.getWidth(), src.getHeight(), BufferedImage.TYPE_INT_RGB);
	     convertedImg.getGraphics().drawImage(src, 0, 0, null);

	     return convertedImg;
	}
	
	final public static BufferedImage convertColorspace(
			BufferedImage image,
			int newType) {
			 
			try {
			BufferedImage raw_image = image;
			image =
			new BufferedImage(
			raw_image.getWidth(),
			raw_image.getHeight(),
			newType);
			ColorConvertOp xformOp = new ColorConvertOp(null);
			xformOp.filter(raw_image, image);
			} catch (Exception e) {
			//LogWriter.writeLog("Exception " + e + " converting image");
				e.printStackTrace();
			}
			 
			return image;
			}
	
	/**
	 * This method reverts the bufferedImage object to its previous state.
	 * @return A javaFX Image of the previous state
	 */
	public BufferedImage undo()
	{
		undoHistory.push(bufferedImage);
		bufferedImage = stateHistory.pop();
		return bufferedImage;
	}
	
	/**
	 * This method reverts the bufferedImage object to its previous state.
	 * @return A javaFX Image of the previous state
	 */
	public BufferedImage redo()
	{
		stateHistory.push(bufferedImage);
		bufferedImage = undoHistory.pop();
		return bufferedImage;
	}
	
	/**
	 * Pushes the ImageEditor's current BufferedImage object onto a stack of previous states.
	 * This method should be called before every editing function for undo/redo functionality.
	 */
	public void storeState()
	{
		stateHistory.push(bufferedImage);
	}
	
	/**
	 * Checks if there are BufferedImage objects in the undoHistory stack
	 * @return True if the stack is empty, false otherwise.
	 */
	public boolean undoHistoryIsEmpty()
	{
		return undoHistory.isEmpty();
	}
	
	/**
	 * Checks if there are BufferedImage objects in the stateHistory stack
	 * @return True if the stack is empty, false otherwise.
	 */
	public boolean stateHistoryIsEmpty()
	{
		return stateHistory.isEmpty();
	}
	
	/**
	 * Check if the project has unsaved changes
	 * @return true if it has unsaved changes, false otherwise
	 */
	public boolean hasUnsavedChanges()
	{
		return hasUnsavedChanges;
	}
	
	/**
	 * Get the name of the file of the current project
	 * @return The file name as a string
	 */
	public String getName()
	{
		return imageFile.getName();
	}
	
	/**
	 * Toggle the hasUnsavedChanges variable
	 * @param unsavedChanges
	 */
	public void setHasUnsavedChanges(boolean unsavedChanges)
	{
		hasUnsavedChanges = unsavedChanges;
	}
}
>>>>>>> 7fdfea91
<|MERGE_RESOLUTION|>--- conflicted
+++ resolved
@@ -1,431 +1,207 @@
-<<<<<<< HEAD
-package jive.java;
-
-import java.awt.Color;
-import java.awt.image.BufferedImage;
-import java.io.File;
-import java.io.IOException;
-import java.util.Stack;
-
-import javax.imageio.ImageIO;
-
-/**
- * Project consists of methods to edit BufferedImage objects and manage editing projects.
- * 
- * Image editing functions are extended from the ImageEditor class.
- * All editing functions return a newly-edited BufferedImage object.
- * 
- * Edited images can be saved to file or converted to different raster file formats.
- * 
- * Undo and redo functionality can be implemented using the stateHistory and undoHistory
- * variables to store BufferedImage objects in memory until a new project is opened or
- * the ImageEditor instance is destroyed.
- * 
- * @author Devon Hunter
- * @author Craig Vandeventer
- * @author Casey Brown
- *
- */
-public class Project extends ImageEditor
-{
-	private File imageFile;
-	private String fileExtension;
-	private Stack<BufferedImage> stateHistory;
-	private Stack<BufferedImage> undoHistory;	
-	private boolean hasUnsavedChanges;
-	
-	/**
-	 * Initializes state history, undo history, and hasUnsavedChanges
-	 * @param A File object of the image to create a project from
-	 */
-	public Project(File imageFile) throws IOException
-	{
-		super(ImageIO.read(imageFile));
-		
-		this.imageFile = imageFile;
-		
-		fileExtension = findFileExtension(imageFile);				
-		stateHistory = new Stack<BufferedImage>();
-		undoHistory = new Stack<BufferedImage>();
-		hasUnsavedChanges = false;
-	}
-	
-	/**
-	 * Saves the Project's BufferedImage object to disk
-	 * This function overwrites the bufferedImage's original file.
-	 * @return True if successful, false otherwise
-	 */
-	public boolean save()
-	{
-		try
-		{
-			ImageIO.write(bufferedImage, fileExtension, imageFile);
-			hasUnsavedChanges = false;
-			return true;
-		}
-		catch (Exception e)
-		{
-			e.printStackTrace();
-		}
-		return false;
-	}
-	
-	/**
-	 * Saves the Project's BufferedImage object to a new file.
-	 * Images can be converted between JPG, PNG, BMP, and GIF.
-	 * 
-	 * The alpha channel is removed and the image is drawn to
-	 * a white background if the new file type doesn't support transparency.
-	 * 
-	 * @param newFile The destination file of the bufferedImage
-	 * @return True if successful, false otherwise.
-	 */
-	public boolean saveAs(File newFile)
-	{
-		String newFileExtension = findFileExtension(newFile);
-		boolean hasAlphaChannel = bufferedImage.getColorModel().hasAlpha();
-		
-		try
-		{
-			if (hasAlphaChannel && (newFileExtension.equals("jpg") | newFileExtension.equals("bmp")))
-			{				
-				int width = bufferedImage.getWidth();
-				int height = bufferedImage.getHeight();
-				BufferedImage newImage = new BufferedImage(width, height, BufferedImage.TYPE_INT_RGB);
-				newImage.createGraphics().drawImage(bufferedImage, 0, 0, Color.WHITE, null);
-				
-				ImageIO.write(newImage, newFileExtension, newFile);
-				newImage.flush();
-			}
-			else
-			{
-				ImageIO.write(bufferedImage, newFileExtension, newFile);
-			}
-			
-			hasUnsavedChanges = false;
-			return true;
-		}
-		catch (Exception e)
-		{
-			e.printStackTrace();
-		}
-		return false;
-	}
-	
-	/**
-	 * This method reverts the bufferedImage object to its previous state.
-	 * @return A javaFX Image of the previous state
-	 */
-	public BufferedImage undo()
-	{
-		undoHistory.push(bufferedImage);
-		bufferedImage = stateHistory.pop();
-		return bufferedImage;
-	}
-	
-	/**
-	 * This method reverts the bufferedImage object to its previous state.
-	 * @return A javaFX Image of the previous state
-	 */
-	public BufferedImage redo()
-	{
-		stateHistory.push(bufferedImage);
-		bufferedImage = undoHistory.pop();
-		return bufferedImage;
-	}
-	
-	/**
-	 * Pushes the ImageEditor's current BufferedImage object onto a stack of previous states.
-	 * This method should be called before every editing function for undo/redo functionality.
-	 */
-	public void storeState()
-	{
-		stateHistory.push(bufferedImage);
-	}
-	
-	/**
-	 * Checks if there are BufferedImage objects in the undoHistory stack
-	 * @return True if the stack is empty, false otherwise.
-	 */
-	public boolean undoHistoryIsEmpty()
-	{
-		return undoHistory.isEmpty();
-	}
-	
-	/**
-	 * Checks if there are BufferedImage objects in the stateHistory stack
-	 * @return True if the stack is empty, false otherwise.
-	 */
-	public boolean stateHistoryIsEmpty()
-	{
-		return stateHistory.isEmpty();
-	}
-	
-	/**
-	 * Check if the project has unsaved changes
-	 * @return true if it has unsaved changes, false otherwise
-	 */
-	public boolean hasUnsavedChanges()
-	{
-		return hasUnsavedChanges;
-	}
-	
-	/**
-	 * Get the name of the file of the current project
-	 * @return The file name as a string
-	 */
-	public String getName()
-	{
-		return imageFile.getName();
-	}
-	
-	/**
-	 * Toggle the hasUnsavedChanges variable
-	 * @param unsavedChanges
-	 */
-	public void setHasUnsavedChanges(boolean unsavedChanges)
-	{
-		hasUnsavedChanges = unsavedChanges;
-	}
-	
-	public String getFileExtension()
-	{
-		return fileExtension;
-	}
-	
-	/**
-	 * Gets the file extension of a file
-	 * @param file A File object
-	 * @return The extension of the file
-	 */
-	private String findFileExtension(File file)
-	{
-		String fileName = file.getName();
-		int extensionIndex = fileName.lastIndexOf(".");
-		String extension = fileName.substring(extensionIndex + 1);
-		return extension;
-	}
-}
-=======
-package jive.java;
-
-import java.awt.Color;
-import java.awt.image.BufferedImage;
-import java.awt.image.ColorConvertOp;
-import java.io.File;
-import java.io.IOException;
-import java.util.Stack;
-
-import javax.imageio.ImageIO;
-
-//TODO: Large BufferedImages use a lot of memory (7680 x 1200 is about 36mb), it might be better to store editing history as strings
-//		or limit undo/redo to some number of actions.
-
-/**
- * Project consists of methods to edit BufferedImage objects and manage editing projects.
- * 
- * Image editing functions are extended from the ImageEditor class.
- * All editing functions return a newly-edited BufferedImage object.
- * 
- * Edited images can be saved to file or converted to different raster file formats.
- * Image saving functions use  ImageIO.write().
- * 
- * Undo and redo functionality can be implemented using the stateHistory and undoHistory
- * variables to store BufferedImage objects in memory until a new project is opened or
- * the ImageEditor instance is destroyed.
- * 
- * @author Devon Hunter
- * @author Craig Vandeventer
- * @author Casey Brown
- *
- */
-public class Project extends ImageEditor
-{
-	private File imageFile;
-	private Stack<BufferedImage> stateHistory;
-	private Stack<BufferedImage> undoHistory;	
-	private boolean hasUnsavedChanges;
-	
-	/**
-	 * Initializes state history, undo history, and hasUnsavedChanges
-	 * @param A File object of the image to create a project from
-	 */
-	public Project(File imageFile) throws IOException
-	{
-		super(ImageIO.read(imageFile));
-		
-		this.imageFile = imageFile;
-		stateHistory = new Stack<BufferedImage>();
-		undoHistory = new Stack<BufferedImage>();
-		hasUnsavedChanges = false;
-	}
-	
-	
-	public boolean save()
-	{
-		try{
-			ImageIO.write(bufferedImage,getFileExtension(imageFile),imageFile);
-			hasUnsavedChanges=false;
-			return true;
-		}
-		catch(Exception e){
-			e.printStackTrace();
-		}
-		return false;
-	}
-	public String getFileExtension(File file) {
-   		String name = file.getName();
-    		int lastIndexOf = name.lastIndexOf(".");
-   		if (lastIndexOf == -1) {
-        		return ""; // empty extension
-    		}
-    		return name.substring(lastIndexOf+1);
-	}
-	
-
-	public boolean saveAs(File newFile)
-	{
-		try{
-			//imageFile=new File(fileName);
-			if(getFileExtension(newFile)=="JPG" || getFileExtension(newFile)=="jpg") {
-				// create a blank, RGB, same width and height, and a white background
-				BufferedImage newBufferedImage = new BufferedImage(bufferedImage.getWidth(),
-				bufferedImage.getHeight(), BufferedImage.TYPE_INT_RGB);
-				newBufferedImage.createGraphics().drawImage(bufferedImage, 0, 0, Color.WHITE, null);
-				//if (newBufferedImage.getColorModel().hasAlpha()) {
-				//	newBufferedImage = dropAlphaChannel(newBufferedImage);
-				//}
-  				ImageIO.write(newBufferedImage, "jpg", newFile);
-  				imageFile=newFile;
-				//bufferedImage=convertColorspace(bufferedImage,BufferedImage.TYPE_INT_RGB);
-					
-  			}
-			if(getFileExtension(newFile)=="BMP" || getFileExtension(newFile)=="bmp") {
-				BufferedImage newBufferedImage = new BufferedImage(bufferedImage.getWidth(),
-				bufferedImage.getHeight(), BufferedImage.TYPE_INT_RGB);
-				newBufferedImage.createGraphics().drawImage(bufferedImage, 0, 0, Color.WHITE, null);
-		  		ImageIO.write(newBufferedImage, "bmp", newFile);
-		  		imageFile=newFile;
-			
-			}
-			
-			else {
-			
-				ImageIO.write(bufferedImage,getFileExtension(newFile),newFile);
-				imageFile=newFile;
-			}
-			hasUnsavedChanges=false;
-			return true;
-		}
-		catch(Exception e){
-			e.printStackTrace();
-		}
-		return false;
-		
-	}
-	
-	public BufferedImage dropAlphaChannel(BufferedImage src) {
-	     BufferedImage convertedImg = new BufferedImage(src.getWidth(), src.getHeight(), BufferedImage.TYPE_INT_RGB);
-	     convertedImg.getGraphics().drawImage(src, 0, 0, null);
-
-	     return convertedImg;
-	}
-	
-	final public static BufferedImage convertColorspace(
-			BufferedImage image,
-			int newType) {
-			 
-			try {
-			BufferedImage raw_image = image;
-			image =
-			new BufferedImage(
-			raw_image.getWidth(),
-			raw_image.getHeight(),
-			newType);
-			ColorConvertOp xformOp = new ColorConvertOp(null);
-			xformOp.filter(raw_image, image);
-			} catch (Exception e) {
-			//LogWriter.writeLog("Exception " + e + " converting image");
-				e.printStackTrace();
-			}
-			 
-			return image;
-			}
-	
-	/**
-	 * This method reverts the bufferedImage object to its previous state.
-	 * @return A javaFX Image of the previous state
-	 */
-	public BufferedImage undo()
-	{
-		undoHistory.push(bufferedImage);
-		bufferedImage = stateHistory.pop();
-		return bufferedImage;
-	}
-	
-	/**
-	 * This method reverts the bufferedImage object to its previous state.
-	 * @return A javaFX Image of the previous state
-	 */
-	public BufferedImage redo()
-	{
-		stateHistory.push(bufferedImage);
-		bufferedImage = undoHistory.pop();
-		return bufferedImage;
-	}
-	
-	/**
-	 * Pushes the ImageEditor's current BufferedImage object onto a stack of previous states.
-	 * This method should be called before every editing function for undo/redo functionality.
-	 */
-	public void storeState()
-	{
-		stateHistory.push(bufferedImage);
-	}
-	
-	/**
-	 * Checks if there are BufferedImage objects in the undoHistory stack
-	 * @return True if the stack is empty, false otherwise.
-	 */
-	public boolean undoHistoryIsEmpty()
-	{
-		return undoHistory.isEmpty();
-	}
-	
-	/**
-	 * Checks if there are BufferedImage objects in the stateHistory stack
-	 * @return True if the stack is empty, false otherwise.
-	 */
-	public boolean stateHistoryIsEmpty()
-	{
-		return stateHistory.isEmpty();
-	}
-	
-	/**
-	 * Check if the project has unsaved changes
-	 * @return true if it has unsaved changes, false otherwise
-	 */
-	public boolean hasUnsavedChanges()
-	{
-		return hasUnsavedChanges;
-	}
-	
-	/**
-	 * Get the name of the file of the current project
-	 * @return The file name as a string
-	 */
-	public String getName()
-	{
-		return imageFile.getName();
-	}
-	
-	/**
-	 * Toggle the hasUnsavedChanges variable
-	 * @param unsavedChanges
-	 */
-	public void setHasUnsavedChanges(boolean unsavedChanges)
-	{
-		hasUnsavedChanges = unsavedChanges;
-	}
-}
->>>>>>> 7fdfea91
+package jive.java;
+
+import java.awt.Color;
+import java.awt.image.BufferedImage;
+import java.io.File;
+import java.io.IOException;
+import java.util.Stack;
+
+import javax.imageio.ImageIO;
+
+/**
+ * Project consists of methods to edit BufferedImage objects and manage editing projects.
+ * 
+ * Image editing functions are extended from the ImageEditor class.
+ * All editing functions return a newly-edited BufferedImage object.
+ * 
+ * Edited images can be saved to file or converted to different raster file formats.
+ * 
+ * Undo and redo functionality can be implemented using the stateHistory and undoHistory
+ * variables to store BufferedImage objects in memory until a new project is opened or
+ * the ImageEditor instance is destroyed.
+ * 
+ * @author Devon Hunter
+ * @author Craig Vandeventer
+ * @author Casey Brown
+ *
+ */
+public class Project extends ImageEditor
+{
+	private File imageFile;
+	private String fileExtension;
+	private Stack<BufferedImage> stateHistory;
+	private Stack<BufferedImage> undoHistory;	
+	private boolean hasUnsavedChanges;
+	
+	/**
+	 * Initializes state history, undo history, and hasUnsavedChanges
+	 * @param A File object of the image to create a project from
+	 */
+	public Project(File imageFile) throws IOException
+	{
+		super(ImageIO.read(imageFile));
+		
+		this.imageFile = imageFile;
+		
+		fileExtension = findFileExtension(imageFile);				
+		stateHistory = new Stack<BufferedImage>();
+		undoHistory = new Stack<BufferedImage>();
+		hasUnsavedChanges = false;
+	}
+	
+	/**
+	 * Saves the Project's BufferedImage object to disk
+	 * This function overwrites the bufferedImage's original file.
+	 * @return True if successful, false otherwise
+	 */
+	public boolean save()
+	{
+		try
+		{
+			ImageIO.write(bufferedImage, fileExtension, imageFile);
+			hasUnsavedChanges = false;
+			return true;
+		}
+		catch (Exception e)
+		{
+			e.printStackTrace();
+		}
+		return false;
+	}
+	
+	/**
+	 * Saves the Project's BufferedImage object to a new file.
+	 * Images can be converted between JPG, PNG, BMP, and GIF.
+	 * 
+	 * The alpha channel is removed and the image is drawn to
+	 * a white background if the new file type doesn't support transparency.
+	 * 
+	 * @param newFile The destination file of the bufferedImage
+	 * @return True if successful, false otherwise.
+	 */
+	public boolean saveAs(File newFile)
+	{
+		String newFileExtension = findFileExtension(newFile);
+		boolean hasAlphaChannel = bufferedImage.getColorModel().hasAlpha();
+		
+		try
+		{
+			if (hasAlphaChannel && (newFileExtension.equals("jpg") | newFileExtension.equals("bmp")))
+			{				
+				int width = bufferedImage.getWidth();
+				int height = bufferedImage.getHeight();
+				BufferedImage newImage = new BufferedImage(width, height, BufferedImage.TYPE_INT_RGB);
+				newImage.createGraphics().drawImage(bufferedImage, 0, 0, Color.WHITE, null);
+				
+				ImageIO.write(newImage, newFileExtension, newFile);
+				newImage.flush();
+			}
+			else
+			{
+				ImageIO.write(bufferedImage, newFileExtension, newFile);
+			}
+			
+			hasUnsavedChanges = false;
+			return true;
+		}
+		catch (Exception e)
+		{
+			e.printStackTrace();
+		}
+		return false;
+	}
+	
+	/**
+	 * This method reverts the bufferedImage object to its previous state.
+	 * @return A javaFX Image of the previous state
+	 */
+	public BufferedImage undo()
+	{
+		undoHistory.push(bufferedImage);
+		bufferedImage = stateHistory.pop();
+		return bufferedImage;
+	}
+	
+	/**
+	 * This method reverts the bufferedImage object to its previous state.
+	 * @return A javaFX Image of the previous state
+	 */
+	public BufferedImage redo()
+	{
+		stateHistory.push(bufferedImage);
+		bufferedImage = undoHistory.pop();
+		return bufferedImage;
+	}
+	
+	/**
+	 * Pushes the ImageEditor's current BufferedImage object onto a stack of previous states.
+	 * This method should be called before every editing function for undo/redo functionality.
+	 */
+	public void storeState()
+	{
+		stateHistory.push(bufferedImage);
+	}
+	
+	/**
+	 * Checks if there are BufferedImage objects in the undoHistory stack
+	 * @return True if the stack is empty, false otherwise.
+	 */
+	public boolean undoHistoryIsEmpty()
+	{
+		return undoHistory.isEmpty();
+	}
+	
+	/**
+	 * Checks if there are BufferedImage objects in the stateHistory stack
+	 * @return True if the stack is empty, false otherwise.
+	 */
+	public boolean stateHistoryIsEmpty()
+	{
+		return stateHistory.isEmpty();
+	}
+	
+	/**
+	 * Check if the project has unsaved changes
+	 * @return true if it has unsaved changes, false otherwise
+	 */
+	public boolean hasUnsavedChanges()
+	{
+		return hasUnsavedChanges;
+	}
+	
+	/**
+	 * Get the name of the file of the current project
+	 * @return The file name as a string
+	 */
+	public String getName()
+	{
+		return imageFile.getName();
+	}
+	
+	/**
+	 * Toggle the hasUnsavedChanges variable
+	 * @param unsavedChanges
+	 */
+	public void setHasUnsavedChanges(boolean unsavedChanges)
+	{
+		hasUnsavedChanges = unsavedChanges;
+	}
+	
+	public String getFileExtension()
+	{
+		return fileExtension;
+	}
+	
+	/**
+	 * Gets the file extension of a file
+	 * @param file A File object
+	 * @return The extension of the file
+	 */
+	private String findFileExtension(File file)
+	{
+		String fileName = file.getName();
+		int extensionIndex = fileName.lastIndexOf(".");
+		String extension = fileName.substring(extensionIndex + 1);
+		return extension;
+	}
+}